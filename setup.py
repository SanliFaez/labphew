from setuptools import setup, find_packages

<<<<<<< HEAD

=======
from PythonForTheLab import __version__
>>>>>>> 33941147
with open("README.md") as f:
    long_description = f.read()

setup(
    name='PythonForTheLab',
    version="0.1.1",
    packages=find_packages(),
    url='https://github.com/PFTL/SimpleDaq',
    license='GPLv3',
    classifiers=[
        "Programming Language :: Python :: 3",
        "Programming Language :: Python :: 3.6",
        "Programming Language :: Python :: 3.7",
    ],
    author='Aquiles Carattino',
    author_email='aquiles@uetke.com',
    description='Code for Python for the Lab Workshop',
    long_description=long_description,
    test_suite='testsuite.testsuite',
    entry_points={
        'console_scripts': [
            'py4lab = PythonForTheLab.start:start'
        ],
    },
    install_requires=[
        'pint',
        'pyqt5==5.10.1',
        'pyqtgraph',
        'numpy',
        'PyYAML',
        'pyserial',
    ],
)<|MERGE_RESOLUTION|>--- conflicted
+++ resolved
@@ -1,10 +1,5 @@
 from setuptools import setup, find_packages
 
-<<<<<<< HEAD
-
-=======
-from PythonForTheLab import __version__
->>>>>>> 33941147
 with open("README.md") as f:
     long_description = f.read()
 
